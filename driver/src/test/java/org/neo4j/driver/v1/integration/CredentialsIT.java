--- conflicted
+++ resolved
@@ -56,27 +56,17 @@
         String password = "secret";
         enableAuth( password );
 
-<<<<<<< HEAD
-        Driver driver = GraphDatabase.driver( neo4j.uri(),
+        // When & Then
+        try( Driver driver = GraphDatabase.driver( neo4j.uri(),
                 basic("neo4j", password ) );
-
-        // When
-        Session session = driver.session();
-        Value single = session.run( "RETURN 1" ).single().get(0);
-
-        // Then
-        assertThat( single.asLong(), equalTo( 1L ) );
-=======
-        // When & Then
-        try( Driver driver = GraphDatabase.driver( neo4j.address(), basic("neo4j", password ) );
              Session session = driver.session() )
         {
             Value single = session.run( "RETURN 1" ).single().get( 0 );
             assertThat( single.asLong(), equalTo( 1L ) );
         }
->>>>>>> 42f72488
     }
 
+    @SuppressWarnings( "EmptyTryBlock" )
     @Test
     public void shouldGetHelpfulErrorOnInvalidCredentials() throws Throwable
     {
@@ -89,12 +79,10 @@
         exception.expectMessage( "The client is unauthorized due to authentication failure." );
 
         // When
-<<<<<<< HEAD
-        GraphDatabase.driver( neo4j.uri(), basic("thisisnotthepassword", password ) ).session();
-=======
-        try( Driver driver = GraphDatabase.driver( neo4j.address(), basic("thisisnotthepassword", password ) );
-             Session session = driver.session() ) {}
->>>>>>> 42f72488
+        try( Driver driver = GraphDatabase.driver( neo4j.uri(), basic("thisisnotthepassword", password ) );
+             Session ignored = driver.session() ) {
+            //empty
+        }
     }
 
     private void enableAuth( String password ) throws Exception
@@ -103,13 +91,9 @@
                 .updateWith( Neo4jSettings.AUTH_ENABLED, "true" )
                 .updateWith( Neo4jSettings.DATA_DIR, tempDir.getRoot().getAbsolutePath().replace("\\", "/") ));
 
-<<<<<<< HEAD
-        Driver setPassword = GraphDatabase.driver( neo4j.uri(), new InternalAuthToken(
-                parameters(
-=======
         try ( Driver setPassword =
-                      GraphDatabase.driver( neo4j.address(), new InternalAuthToken( parameters(
->>>>>>> 42f72488
+                      GraphDatabase.driver( neo4j.uri(), new InternalAuthToken(
+                                      parameters(
                         "scheme", "basic",
                         "principal", "neo4j",
                         "credentials", "neo4j",
